--- conflicted
+++ resolved
@@ -53,13 +53,8 @@
         self.old = old
 
         # Switch for updating EdxProblem and CourseInfo separately (useful for testing)
-<<<<<<< HEAD
-        update_EP = edxproblem
-        update_CI = courseinfo
-=======
         self.update_EP = edxproblem
         self.update_CI = courseinfo
->>>>>>> c016f156
 
         # Initialize MySQL connection from config file
         home = os.path.expanduser('~')
